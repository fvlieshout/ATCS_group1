# Own files
output/
get_cuda.job
get_imports.job
floor_test.py
gnn-env.yml
environment_Lisa*

# Byte-compiled / optimized / DLL files
__pycache__/
*.py[cod]
*$py.class

# C extensions
*.so

# Distribution / packaging
.Python
build/
develop-eggs/
dist/
downloads/
eggs/
.eggs/
lib/
lib64/
parts/
sdist/
var/
wheels/
pip-wheel-metadata/
share/python-wheels/
*.egg-info/
.installed.cfg
*.egg
MANIFEST

# PyInstaller
#  Usually these files are written by a python script from a template
#  before PyInstaller builds the exe, so as to inject date/other infos into it.
*.manifest
*.spec

# Installer logs
pip-log.txt
pip-delete-this-directory.txt

# Unit test / coverage reports
htmlcov/
.tox/
.nox/
.coverage
.coverage.*
.cache
nosetests.xml
coverage.xml
*.cover
*.py,cover
.hypothesis/
.pytest_cache/

# Translations
*.mo
*.pot

# Django stuff:
*.log
local_settings.py
db.sqlite3
db.sqlite3-journal

# Flask stuff:
instance/
.webassets-cache

# Scrapy stuff:
.scrapy

# Sphinx documentation
docs/_build/

# PyBuilder
target/

# Jupyter Notebook
.ipynb_checkpoints

# IPython
profile_default/
ipython_config.py

# pyenv
.python-version

# pipenv
#   According to pypa/pipenv#598, it is recommended to include Pipfile.lock in version control.
#   However, in case of collaboration, if having platform-specific dependencies or dependencies
#   having no cross-platform support, pipenv may install dependencies that don't work, or not
#   install all needed dependencies.
#Pipfile.lock

# PEP 582; used by e.g. github.com/David-OConnor/pyflow
__pypackages__/

# Celery stuff
celerybeat-schedule
celerybeat.pid

# SageMath parsed files
*.sage.py

# Environments
.env
.venv
env/
venv/
ENV/
env.bak/
venv.bak/

# Spyder project settings
.spyderproject
.spyproject

# Rope project settings
.ropeproject

# mkdocs documentation
/site

# mypy
.mypy_cache/
.dmypy.json
dmypy.json

# Pyre type checker
.pyre/

# torchtext
.vector_cache/

# nltk
.data/

# Custom Folders/Files
.idea
<<<<<<< HEAD
/runs
=======
/runs
/logs
hparams.yaml
/job_outputs
>>>>>>> 3585169b
<|MERGE_RESOLUTION|>--- conflicted
+++ resolved
@@ -144,11 +144,7 @@
 
 # Custom Folders/Files
 .idea
-<<<<<<< HEAD
-/runs
-=======
 /runs
 /logs
 hparams.yaml
-/job_outputs
->>>>>>> 3585169b
+/job_outputs