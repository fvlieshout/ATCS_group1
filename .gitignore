<<<<<<< HEAD
# Own files
output/
get_cuda.job
get_imports.job
floor_test.py
gnn-env.yml
environment_Lisa*
*.ckpt
events.out.*
*.json

=======
>>>>>>> b89ba336
# Byte-compiled / optimized / DLL files
__pycache__/
*.py[cod]
*$py.class
*.ckpt
events.out.*
*.json

# C extensions
*.so

# Distribution / packaging
.Python
build/
develop-eggs/
dist/
downloads/
eggs/
.eggs/
lib/
lib64/
parts/
sdist/
var/
wheels/
pip-wheel-metadata/
share/python-wheels/
*.egg-info/
.installed.cfg
*.egg
MANIFEST

# PyInstaller
#  Usually these files are written by a python script from a template
#  before PyInstaller builds the exe, so as to inject date/other infos into it.
*.manifest
*.spec

# Installer logs
pip-log.txt
pip-delete-this-directory.txt

# Unit test / coverage reports
htmlcov/
.tox/
.nox/
.coverage
.coverage.*
.cache
nosetests.xml
coverage.xml
*.cover
*.py,cover
.hypothesis/
.pytest_cache/

# Translations
*.mo
*.pot

# Django stuff:
*.log
local_settings.py
db.sqlite3
db.sqlite3-journal

# Flask stuff:
instance/
.webassets-cache

# Scrapy stuff:
.scrapy

# Sphinx documentation
docs/_build/

# PyBuilder
target/

# Jupyter Notebook
.ipynb_checkpoints

# IPython
profile_default/
ipython_config.py

# pyenv
.python-version

# pipenv
#   According to pypa/pipenv#598, it is recommended to include Pipfile.lock in version control.
#   However, in case of collaboration, if having platform-specific dependencies or dependencies
#   having no cross-platform support, pipenv may install dependencies that don't work, or not
#   install all needed dependencies.
#Pipfile.lock

# PEP 582; used by e.g. github.com/David-OConnor/pyflow
__pypackages__/

# Celery stuff
celerybeat-schedule
celerybeat.pid

# SageMath parsed files
*.sage.py

# Environments
.env
.venv
env/
venv/
ENV/
env.bak/
venv.bak/

# Spyder project settings
.spyderproject
.spyproject

# Rope project settings
.ropeproject

# mkdocs documentation
/site

# mypy
.mypy_cache/
.dmypy.json
dmypy.json

# Pyre type checker
.pyre/

# torchtext
.vector_cache/

# nltk
.data/

# Model files
.idea
/logs
hparams.yaml

# Custom files Floor
output/
get_cuda.job
get_imports.job
floor_test.py
gnn-env.yml
environment_Lisa*<|MERGE_RESOLUTION|>--- conflicted
+++ resolved
@@ -1,17 +1,10 @@
-<<<<<<< HEAD
 # Own files
 output/
 get_cuda.job
 get_imports.job
-floor_test.py
 gnn-env.yml
 environment_Lisa*
-*.ckpt
-events.out.*
-*.json
 
-=======
->>>>>>> b89ba336
 # Byte-compiled / optimized / DLL files
 __pycache__/
 *.py[cod]
