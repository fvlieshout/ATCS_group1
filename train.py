--- conflicted
+++ resolved
@@ -22,26 +22,16 @@
 SUPPORTED_DATASETS = ['R8', 'R52', 'AGNews', 'IMDb']
 
 
-<<<<<<< HEAD
-def train(model_name, seed, epochs, patience, b_size, l_rate, w_decay, warmup, max_iters, cf_hidden_dim, dataset_name,
+def train(model_name, seed, epochs, patience, b_size, l_rate, w_decay, warmup, max_iters, cf_hidden_dim, data_name,
           resume):
-=======
-def train(model_name, seed, epochs, patience, b_size, l_rate, w_decay, warmup, max_iters, cf_hidden_dim, data_name):
->>>>>>> 8bdeb878
     os.makedirs(LOG_PATH, exist_ok=True)
 
     if model_name not in SUPPORTED_MODELS:
         raise ValueError("Model type '%s' is not supported." % model_name)
 
-<<<<<<< HEAD
-    print(f'Configuration:\n model_name: {model_name}\n max epochs: {epochs}\n patience: {patience}'
-          f'\n seed: {seed}\n batch_size: {b_size}\n l_rate: {l_rate}\n warmup: {warmup}\n weight_decay: {w_decay}\n'
-          f' cf_hidden_dim: {cf_hidden_dim}\n dataset_name: {dataset_name}\n resume checkpoint: {resume}\n')
-=======
     print(f'Configuration:\n model_name: {model_name}\n data: {data_name}\n max epochs: {epochs}\n patience: {patience}'
           f'\n seed: {seed}\n batch_size: {b_size}\n l_rate: {l_rate}\n warmup: {warmup}\n '
-          f'weight_decay: {w_decay}\n cf_hidden_dim: {cf_hidden_dim}\n')
->>>>>>> 8bdeb878
+          f'weight_decay: {w_decay}\n cf_hidden_dim: {cf_hidden_dim}\n resume checkpoint: {resume}\n')
 
     pl.seed_everything(seed)
 
@@ -57,12 +47,7 @@
         **additional_params
     }
 
-<<<<<<< HEAD
-    trainer = initialize_trainer(epochs, patience, model_name, l_rate, w_decay, warmup, seed, dataset_name)
-=======
-    model = DocumentClassifier(model_params, optimizer_hparams)
     trainer = initialize_trainer(epochs, patience, model_name, l_rate, w_decay, warmup, seed, data_name)
->>>>>>> 8bdeb878
 
     # optionally resume from a checkpoint
     if resume is not None:
@@ -196,10 +181,6 @@
         warmup=params["warmup"],
         max_iters=params["max_iters"],
         cf_hidden_dim=params["cf_hidden_dim"],
-<<<<<<< HEAD
-        dataset_name=params["dataset"],
+        data_name=params["dataset"],
         resume=params["resume"]
-=======
-        data_name=params["dataset"]
->>>>>>> 8bdeb878
     )