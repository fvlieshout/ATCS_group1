import argparse
import os
import time

import pytorch_lightning as pl
import pytorch_lightning.callbacks as cb
import torch
import torch_geometric.data as geom_data
from data_prep.agnews_text import AGNewsText
from data_prep.reuters_graph import R8Graph, R52Graph
from data_prep.reuters_text import R8Text, R52Text
from models.model import ClassifierModule
from pytorch_lightning.callbacks.early_stopping import EarlyStopping
from pytorch_lightning.loggers import TensorBoardLogger
from torch.utils.data import DataLoader
from transformers import RobertaTokenizerFast
<<<<<<< HEAD
from transformers.data.data_collator import default_data_collator

from data_prep.reuters_text import R8, R52
from data_prep.agnews_text import AGNews
from models.model import ClassifierModule
=======
>>>>>>> d8f404ef

# disable parallelism for hugging face to avoid deadlocks
os.environ["TOKENIZERS_PARALLELISM"] = "false"

# more specific cuda errors
os.environ["CUDA_LAUNCH_BLOCKING"] = "1"

LOG_PATH = "./logs/"

<<<<<<< HEAD
SUPPORTED_MODELS = ['roberta']
SUPPORTED_DATASETS = ['R8', 'R52', 'AGNews']
=======
SUPPORTED_MODELS = ['roberta', 'pure-gnn']
SUPPORTED_DATASETS = ['R8Text', 'R52Text', 'R8Graph', 'R52Graph', 'AGNewsText', 'AGNewsGraph']
>>>>>>> d8f404ef


def train(model_name, seed, epochs, patience, b_size, l_rate, w_decay, warmup, max_iters, cf_hidden_dim, dataset_name):
    os.makedirs(LOG_PATH, exist_ok=True)

    if model_name not in SUPPORTED_MODELS:
        raise ValueError("Model type '%s' is not supported." % model_name)

    print(f'Configuration:\n model_name: {model_name}\n max epochs: {epochs}\n patience: {patience}'
          f'\n seed: {seed}\n batch_size: {b_size}\n l_rate: {l_rate}\n warmup: {warmup}\n '
          f'weight_decay: {w_decay}\n cf_hidden_dim: {cf_hidden_dim}\n dataset_name: {dataset_name}\n')

    pl.seed_everything(seed)

    # the data preprocessing

    train_loader, test_loader, val_loader, additional_params = get_dataloaders(model_name, b_size, dataset_name)

    optimizer_hparams = {"lr": l_rate, "weight_decay": w_decay, "warmup": warmup, "max_iters": max_iters}

    model_params = {
        'model': model_name,
        'cf_hid_dim': cf_hidden_dim,
        **additional_params
    }

    model = ClassifierModule(model_params, optimizer_hparams)
    trainer = initialize_trainer(epochs, patience, model_name, l_rate, w_decay, warmup)

    # Training
    print('Fitting model ..........\n')
    start = time.time()
    trainer.fit(model, train_loader, val_loader)

    end = time.time()
    elapsed = end - start
    print(f'\nRequired time for training: {int(elapsed / 60)} minutes.\n')

    # Testing
    # Load best checkpoint after training
    best_model_path = trainer.checkpoint_callback.best_model_path
    print(f'Best model path: {best_model_path}')

    model = model.load_from_checkpoint(best_model_path)
    test_acc, val_acc = evaluate(trainer, model, test_loader, val_loader)

    # We want to save the whole model, because we fine-tune anyways!

    return test_acc, val_acc


def get_dataloaders(model, b_size, dataset_name):
    dataset = get_dataset(dataset_name)
    additional_params = {}

    if model == 'roberta':
        tokenizer = RobertaTokenizerFast.from_pretrained("roberta-base")
        train_dataset, test_dataset, val_dataset = dataset.splits(tokenizer, val_size=0.1)

        additional_params['num_classes'] = train_dataset.num_classes

        train_dataloader = text_dataloader(train_dataset, b_size, shuffle=True)
        test_dataloader = text_dataloader(test_dataset, b_size)
        val_dataloader = text_dataloader(val_dataset, b_size)

    elif model == 'pure-gnn':
        train_dataloader = geom_data.DataLoader(dataset, batch_size=1)
        val_dataloader = geom_data.DataLoader(dataset, batch_size=1)
        test_dataloader = geom_data.DataLoader(dataset, batch_size=1)

        additional_params['num_nodes'] = len(dataset.iton)
    else:
        raise ValueError("Model type '%s' is not supported." % model)

    return train_dataloader, test_dataloader, val_dataloader, additional_params


def text_dataloader(dataset, b_size, shuffle=False):
    return DataLoader(dataset, batch_size=b_size, num_workers=24, shuffle=shuffle, collate_fn=dataset.get_collate_fn())


def evaluate(trainer, model, test_dataloader, val_dataloader):
    """
    Tests a model on test and validation set.
    """

    print('Testing model on validation and test ..........\n')

    test_start = time.time()

    model.test_val_mode = 'test'
    test_result = trainer.test(model, test_dataloaders=test_dataloader, verbose=False)[0]
    test_accuracy = test_result["test_accuracy"]

    model.test_val_mode = 'val'
    val_result = trainer.test(model, test_dataloaders=val_dataloader, verbose=False)[0]
    val_accuracy = val_result["test_accuracy"] if "val_accuracy" not in val_result else val_result["val_accuracy"]
    model.test_val_mode = 'test'

    test_end = time.time()
    test_elapsed = test_end - test_start

    print(f'\nRequired time for testing: {int(test_elapsed / 60)} minutes.\n')
    print(f'Test Results:\n test accuracy: {round(test_accuracy, 3)} ({test_accuracy})\n '
          f'validation accuracy: {round(val_accuracy, 3)} ({val_accuracy})'
          f'\n epochs: {trainer.current_epoch + 1}\n')

    return test_accuracy, val_accuracy


def initialize_trainer(epochs, patience, model_name, l_rate, weight_decay, warmup):
    model_checkpoint = cb.ModelCheckpoint(save_weights_only=True, mode="max", monitor="val_accuracy")

    os.makedirs(LOG_PATH, exist_ok=True)

    version_str = f'patience={patience}_lr={l_rate}_wdec={weight_decay}_wsteps={warmup}'
    logger = TensorBoardLogger(LOG_PATH, name=model_name, version=version_str)

    early_stop_callback = EarlyStopping(
        monitor='val_accuracy',
        min_delta=0.00,
        patience=patience,  # validation happens per default after each training epoch
        verbose=False,
        mode='max'
    )

    trainer = pl.Trainer(logger=logger,
                         checkpoint_callback=model_checkpoint,
                         gpus=1 if torch.cuda.is_available() else 0,
                         max_epochs=epochs,
                         callbacks=[early_stop_callback],
                         progress_bar_refresh_rate=1)

    # Optional logging argument that we don't need
    trainer.logger._default_hp_metric = None

    return trainer


def get_dataset(dataset_name):
<<<<<<< HEAD
    if dataset_name == "R8":
        return R8
    elif dataset_name == "R52":
        return R52
    elif dataset_name == "AGNews":
        return AGNews
=======
    device = torch.device("cuda:0") if torch.cuda.is_available() else torch.device("cpu")
    if dataset_name == "R8Text":
        return R8Text
    elif dataset_name == "R52Text":
        return R52Text
    elif dataset_name == "AGNewsText":
        return AGNewsText
    elif dataset_name == 'R8Graph':
        return R8Graph(device)
    elif dataset_name == 'R52Graph':
        return R52Graph(device)
>>>>>>> d8f404ef
    else:
        raise ValueError("Dataset '%s' is not supported." % dataset_name)


if __name__ == "__main__":
    parser = argparse.ArgumentParser(formatter_class=argparse.ArgumentDefaultsHelpFormatter)

    # TRAINING PARAMETERS

    parser.add_argument('--epochs', dest='epochs', type=int, default=50)
    parser.add_argument('--patience', dest='patience', type=int, default=10)
    parser.add_argument('--batch-size', dest='batch_size', type=int, default=64)
    parser.add_argument('--lr', dest='l_rate', type=float, default=1e-4)
    parser.add_argument("--min-lr", dest='minimum_lr', type=float, default=1e-5, help="Minimum Learning Rate")
    parser.add_argument("--w-decay", dest='w_decay', type=float, default=1e-3,
                        help="Weight decay for L2 regularization of optimizer AdamW")
    parser.add_argument("--warmup", dest='warmup', type=int, default=100,
                        help="Number of steps for which we do learning rate warmup.")
    parser.add_argument("--max-iters", dest='max_iters', type=int, default=2000,
                        help="Max iterations for learning rate warmup.")

    # CONFIGURATION

    parser.add_argument('--dataset', dest='dataset', default='R8Graph', choices=SUPPORTED_DATASETS,
                        help='Select the dataset you want to use.')
    parser.add_argument('--model', dest='model', default='pure-gnn', choices=SUPPORTED_MODELS,
                        help='Select the model you want to use.')
    parser.add_argument('--seed', dest='seed', type=int, default=1234)
    parser.add_argument('--cf-hidden-dim', dest='cf_hidden_dim', type=int, default=512)

    params = vars(parser.parse_args())

    train(
        model_name=params['model'],
        seed=params['seed'],
        epochs=params['epochs'],
        patience=params['patience'],
        b_size=params["batch_size"],
        l_rate=params["l_rate"],
        w_decay=params["w_decay"],
        warmup=params["warmup"],
        max_iters=params["max_iters"],
        cf_hidden_dim=params["cf_hidden_dim"],
        dataset_name=params["dataset"]
    )<|MERGE_RESOLUTION|>--- conflicted
+++ resolved
@@ -14,14 +14,6 @@
 from pytorch_lightning.loggers import TensorBoardLogger
 from torch.utils.data import DataLoader
 from transformers import RobertaTokenizerFast
-<<<<<<< HEAD
-from transformers.data.data_collator import default_data_collator
-
-from data_prep.reuters_text import R8, R52
-from data_prep.agnews_text import AGNews
-from models.model import ClassifierModule
-=======
->>>>>>> d8f404ef
 
 # disable parallelism for hugging face to avoid deadlocks
 os.environ["TOKENIZERS_PARALLELISM"] = "false"
@@ -31,13 +23,8 @@
 
 LOG_PATH = "./logs/"
 
-<<<<<<< HEAD
-SUPPORTED_MODELS = ['roberta']
-SUPPORTED_DATASETS = ['R8', 'R52', 'AGNews']
-=======
 SUPPORTED_MODELS = ['roberta', 'pure-gnn']
 SUPPORTED_DATASETS = ['R8Text', 'R52Text', 'R8Graph', 'R52Graph', 'AGNewsText', 'AGNewsGraph']
->>>>>>> d8f404ef
 
 
 def train(model_name, seed, epochs, patience, b_size, l_rate, w_decay, warmup, max_iters, cf_hidden_dim, dataset_name):
@@ -178,14 +165,6 @@
 
 
 def get_dataset(dataset_name):
-<<<<<<< HEAD
-    if dataset_name == "R8":
-        return R8
-    elif dataset_name == "R52":
-        return R52
-    elif dataset_name == "AGNews":
-        return AGNews
-=======
     device = torch.device("cuda:0") if torch.cuda.is_available() else torch.device("cpu")
     if dataset_name == "R8Text":
         return R8Text
@@ -197,7 +176,6 @@
         return R8Graph(device)
     elif dataset_name == 'R52Graph':
         return R52Graph(device)
->>>>>>> d8f404ef
     else:
         raise ValueError("Dataset '%s' is not supported." % dataset_name)
 
