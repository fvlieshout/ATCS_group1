import argparse
import os
import time

import pytorch_lightning as pl
import pytorch_lightning.callbacks as cb
import torch
from data_prep.data_utils import get_dataloaders
from models.document_classifier import DocumentClassifier
from pytorch_lightning.callbacks.early_stopping import EarlyStopping
from pytorch_lightning.loggers import TensorBoardLogger

# disable parallelism for hugging face to avoid deadlocks
os.environ["TOKENIZERS_PARALLELISM"] = "false"

# more specific cuda errors
os.environ["CUDA_LAUNCH_BLOCKING"] = "1"

LOG_PATH = "./logs/"

SUPPORTED_MODELS = ['roberta', 'glove_gnn', 'roberta_pretrained_gnn', 'roberta_finetuned_gnn']
SUPPORTED_GNN_LAYERS = ['GCNConv', 'GraphConv']
SUPPORTED_DATASETS = ['R8', 'R52', 'AGNews', 'IMDb']


<<<<<<< HEAD
def train(model_name, seed, epochs, patience, b_size, l_rate, w_decay, warmup, max_iters, cf_hidden_dim, data_name,
          checkpoint, gnn_layer_name, transfer):
=======
def train(model_name, seed, epochs, patience, b_size, l_rate_enc, l_rate_cl, w_decay_enc, w_decay_cl, warmup, cf_hidden_dim, data_name,
          resume, gnn_layer_name, transfer, h_search):
>>>>>>> 30c43139
    os.makedirs(LOG_PATH, exist_ok=True)

    if model_name not in SUPPORTED_MODELS:
        raise ValueError("Model type '%s' is not supported." % model_name)

    print(
        f'Configuration:\n model_name: {model_name}\n data_name: {data_name}\n max epochs: {epochs}\n'
<<<<<<< HEAD
        f' patience: {patience}\n seed: {seed}\n batch_size: {b_size}\n l_rate: {l_rate}\n warmup: {warmup}\n '
        f'weight_decay: {w_decay}\n cf_hidden_dim: {cf_hidden_dim}\n checkpoint: {checkpoint}\n')
    if model_name in ['pure_gnn', 'roberta_gnn']:
        print('GNN layer:', gnn_layer_name)
=======
        f' patience: {patience}\n seed: {seed}\n batch_size: {b_size}\n l_rate_enc: {l_rate_enc}\n l_rate_cl: {l_rate_cl}\n warmup: {warmup}\n '
        f'weight_decay_enc: {w_decay_enc}\n weight_decay_cl: {w_decay_cl}\n cf_hidden_dim: {cf_hidden_dim}\n resume checkpoint: {resume}\n'
        f' h_search: {h_search}\n GNN layer: {gnn_layer_name}\n')
>>>>>>> 30c43139

    pl.seed_everything(seed)

    # the data preprocessing

    train_loader, val_loader, test_loader, add_params = get_dataloaders(model_name, b_size, data_name, checkpoint)

    optimizer_hparams = {"lr_enc": l_rate_enc,
                         "lr_cl": l_rate_cl,
                         "weight_decay_enc": w_decay_enc,
                         "weight_decay_cl": w_decay_cl,
                         "warmup": warmup,
                         "max_iters": len(train_loader) * epochs}

    model_params = {
        'model': model_name,
        'gnn_layer_name': gnn_layer_name,
        'cf_hid_dim': cf_hidden_dim,
<<<<<<< HEAD
        'checkpoint': checkpoint,
        **add_params
    }

    trainer = initialize_trainer(epochs, patience, model_name, l_rate, w_decay, warmup, seed, data_name, transfer)
    model = DocumentClassifier(model_params, optimizer_hparams)
=======
        **additional_params
    }

    trainer = initialize_trainer(epochs, patience, model_name, l_rate_enc, l_rate_cl, w_decay_enc, w_decay_cl, warmup, seed, data_name, transfer)

    # optionally resume from a checkpoint
    if not transfer and resume is not None:
        print(f'=> intending to resume from checkpoint')
        if os.path.isfile(resume):
            print(f"=> loading checkpoint '{resume}'")
            model = DocumentClassifier.load_from_checkpoint(resume)
            print(f"=> loaded checkpoint '{resume}'\n")
        else:
            raise ValueError(f"No checkpoint found at '{resume}'!")
    else:
        model = DocumentClassifier(model_params, optimizer_hparams, checkpoint=resume, transfer=transfer, h_search=h_search)
>>>>>>> 30c43139

    # Training
    print('Fitting model ..........\n')
    start = time.time()
    trainer.fit(model, train_loader, val_loader)

    end = time.time()
    elapsed = end - start
    print(f'\nRequired time for training: {int(elapsed / 60)} minutes.\n')

    # Testing
    # Load best checkpoint after training
    best_model_path = trainer.checkpoint_callback.best_model_path
    print(f'Best model path: {best_model_path}')

    model = model.load_from_checkpoint(best_model_path)
    test_acc, val_acc = evaluate(trainer, model, test_loader, val_loader)

    # We want to save the whole model, because we fine-tune anyways!

    return test_acc, val_acc


def evaluate(trainer, model, test_dataloader, val_dataloader):
    """
    Tests a model on test and validation set.
    """

    print('Testing model on validation and test ..........\n')

    test_start = time.time()

    model.test_val_mode = 'test'
    test_result = trainer.test(model, test_dataloaders=test_dataloader, verbose=False)[0]
    test_accuracy = test_result["test_accuracy"]

    model.test_val_mode = 'val'
    val_result = trainer.test(model, test_dataloaders=val_dataloader, verbose=False)[0]
    val_accuracy = val_result["test_accuracy"] if "val_accuracy" not in val_result else val_result["val_accuracy"]
    model.test_val_mode = 'test'

    test_end = time.time()
    test_elapsed = test_end - test_start

    print(f'\nRequired time for testing: {int(test_elapsed / 60)} minutes.\n')
    print(f'Test Results:\n test accuracy: {round(test_accuracy, 3)} ({test_accuracy})\n '
          f'validation accuracy: {round(val_accuracy, 3)} ({val_accuracy})'
          f'\n epochs: {trainer.current_epoch + 1}\n')

    return test_accuracy, val_accuracy


def initialize_trainer(epochs, patience, model_name, l_rate_enc, l_rate_cl, weight_decay_enc, weight_decay_cl, warmup, seed, dataset, transfer):
    model_checkpoint = cb.ModelCheckpoint(save_weights_only=True, mode="max", monitor="val_accuracy")

    os.makedirs(LOG_PATH, exist_ok=True)

    if transfer:
        model_name = f'{model_name}-transfer'

    version_str = f'dname={dataset}_seed={seed}_lr-enc={l_rate_enc}_lr-cl={l_rate_cl}_wdec-enc={weight_decay_enc}_wdec-cl={weight_decay_cl}_wsteps={warmup}'

    logger = TensorBoardLogger(LOG_PATH, name=model_name, version=version_str)

    early_stop_callback = EarlyStopping(
        monitor='val_accuracy',
        min_delta=0.00,
        patience=patience,  # validation happens per default after each training epoch
        verbose=False,
        mode='max'
    )

    trainer = pl.Trainer(logger=logger,
                         checkpoint_callback=model_checkpoint,
                         gpus=1 if torch.cuda.is_available() else 0,
                         max_epochs=epochs,
                         callbacks=[early_stop_callback],
                         progress_bar_refresh_rate=1)

    # Optional logging argument that we don't need
    trainer.logger._default_hp_metric = None

    return trainer


if __name__ == "__main__":
    parser = argparse.ArgumentParser(formatter_class=argparse.ArgumentDefaultsHelpFormatter)

    # TRAINING PARAMETERS

    parser.add_argument('--epochs', dest='epochs', type=int, default=50)
    parser.add_argument('--patience', dest='patience', type=int, default=10)
    parser.add_argument('--batch-size', dest='batch_size', type=int, default=64)
    parser.add_argument('--lr-enc', dest='l_rate_enc', type=float, default=0.01,
                        help="Encoder learning rate.")
    parser.add_argument('--lr-cl', dest='l_rate_cl', type=float, default=-1,
                        help="Classifier learning rate.")
    parser.add_argument("--w-decay-enc", dest='w_decay_enc', type=float, default=2e-3,
                        help="Encoder weight decay for L2 regularization of optimizer AdamW")
    parser.add_argument("--w-decay-cl", dest='w_decay_cl', type=float, default=-1,
                        help="Classifier weight decay for L2 regularization of optimizer AdamW")
    parser.add_argument("--warmup", dest='warmup', type=int, default=500,
                        help="Number of steps for which we do learning rate warmup.")

    # CONFIGURATION

    parser.add_argument('--dataset', dest='dataset', default='R8', choices=SUPPORTED_DATASETS,
                        help='Select the dataset you want to use.')
    parser.add_argument('--model', dest='model', default='roberta_pretrained_gnn', choices=SUPPORTED_MODELS,
                        help='Select the model you want to use.')
    parser.add_argument('--gnn-layer-name', dest='gnn_layer_name', default='GCNConv', choices=SUPPORTED_GNN_LAYERS,
                        help='Select the GNN layer you want to use.')
    parser.add_argument('--seed', dest='seed', type=int, default=1234)
    parser.add_argument('--cf-hidden-dim', dest='cf_hidden_dim', type=int, default=512)
    parser.add_argument('--checkpoint', default=None, type=str, metavar='PATH',
                        help='Path to latest checkpoint (default: None)')
    parser.add_argument('--transfer', dest='transfer', action='store_true', help='Transfer the model to new dataset.')
    parser.add_argument('--h-search', dest='h_search', action='store_true', default=False,
                        help='Flag for doing hyper parameter search (and freezing half of roberta layers) '
                             'or doing full fine tuning.')

    params = vars(parser.parse_args())

    train(
        model_name=params['model'],
        seed=params['seed'],
        epochs=params['epochs'],
        patience=params['patience'],
        b_size=params["batch_size"],
        l_rate_enc=params["l_rate_enc"],
        l_rate_cl=params["l_rate_cl"],
        w_decay_enc=params["w_decay_enc"],
        w_decay_cl=params["w_decay_cl"],
        warmup=params["warmup"],
        cf_hidden_dim=params["cf_hidden_dim"],
        data_name=params["dataset"],
        checkpoint=params["checkpoint"],
        gnn_layer_name=params["gnn_layer_name"],
        transfer=params["transfer"],
        h_search=params["h_search"],
    )<|MERGE_RESOLUTION|>--- conflicted
+++ resolved
@@ -23,13 +23,8 @@
 SUPPORTED_DATASETS = ['R8', 'R52', 'AGNews', 'IMDb']
 
 
-<<<<<<< HEAD
-def train(model_name, seed, epochs, patience, b_size, l_rate, w_decay, warmup, max_iters, cf_hidden_dim, data_name,
-          checkpoint, gnn_layer_name, transfer):
-=======
-def train(model_name, seed, epochs, patience, b_size, l_rate_enc, l_rate_cl, w_decay_enc, w_decay_cl, warmup, cf_hidden_dim, data_name,
-          resume, gnn_layer_name, transfer, h_search):
->>>>>>> 30c43139
+def train(model_name, seed, epochs, patience, b_size, l_rate_enc, l_rate_cl, w_decay_enc, w_decay_cl, warmup,
+          cf_hidden_dim, data_name, checkpoint, gnn_layer_name, transfer, h_search):
     os.makedirs(LOG_PATH, exist_ok=True)
 
     if model_name not in SUPPORTED_MODELS:
@@ -37,16 +32,9 @@
 
     print(
         f'Configuration:\n model_name: {model_name}\n data_name: {data_name}\n max epochs: {epochs}\n'
-<<<<<<< HEAD
-        f' patience: {patience}\n seed: {seed}\n batch_size: {b_size}\n l_rate: {l_rate}\n warmup: {warmup}\n '
-        f'weight_decay: {w_decay}\n cf_hidden_dim: {cf_hidden_dim}\n checkpoint: {checkpoint}\n')
-    if model_name in ['pure_gnn', 'roberta_gnn']:
-        print('GNN layer:', gnn_layer_name)
-=======
         f' patience: {patience}\n seed: {seed}\n batch_size: {b_size}\n l_rate_enc: {l_rate_enc}\n l_rate_cl: {l_rate_cl}\n warmup: {warmup}\n '
-        f'weight_decay_enc: {w_decay_enc}\n weight_decay_cl: {w_decay_cl}\n cf_hidden_dim: {cf_hidden_dim}\n resume checkpoint: {resume}\n'
+        f'weight_decay_enc: {w_decay_enc}\n weight_decay_cl: {w_decay_cl}\n cf_hidden_dim: {cf_hidden_dim}\n checkpoint: {checkpoint}\n'
         f' h_search: {h_search}\n GNN layer: {gnn_layer_name}\n')
->>>>>>> 30c43139
 
     pl.seed_everything(seed)
 
@@ -65,31 +53,12 @@
         'model': model_name,
         'gnn_layer_name': gnn_layer_name,
         'cf_hid_dim': cf_hidden_dim,
-<<<<<<< HEAD
-        'checkpoint': checkpoint,
         **add_params
     }
 
-    trainer = initialize_trainer(epochs, patience, model_name, l_rate, w_decay, warmup, seed, data_name, transfer)
-    model = DocumentClassifier(model_params, optimizer_hparams)
-=======
-        **additional_params
-    }
-
-    trainer = initialize_trainer(epochs, patience, model_name, l_rate_enc, l_rate_cl, w_decay_enc, w_decay_cl, warmup, seed, data_name, transfer)
-
-    # optionally resume from a checkpoint
-    if not transfer and resume is not None:
-        print(f'=> intending to resume from checkpoint')
-        if os.path.isfile(resume):
-            print(f"=> loading checkpoint '{resume}'")
-            model = DocumentClassifier.load_from_checkpoint(resume)
-            print(f"=> loaded checkpoint '{resume}'\n")
-        else:
-            raise ValueError(f"No checkpoint found at '{resume}'!")
-    else:
-        model = DocumentClassifier(model_params, optimizer_hparams, checkpoint=resume, transfer=transfer, h_search=h_search)
->>>>>>> 30c43139
+    trainer = initialize_trainer(epochs, patience, model_name, l_rate_enc, l_rate_cl, w_decay_enc, w_decay_cl, warmup,
+                                 seed, data_name, transfer)
+    model = DocumentClassifier(model_params, optimizer_hparams, checkpoint=resume, transfer=transfer, h_search=h_search)
 
     # Training
     print('Fitting model ..........\n')
@@ -142,7 +111,8 @@
     return test_accuracy, val_accuracy
 
 
-def initialize_trainer(epochs, patience, model_name, l_rate_enc, l_rate_cl, weight_decay_enc, weight_decay_cl, warmup, seed, dataset, transfer):
+def initialize_trainer(epochs, patience, model_name, l_rate_enc, l_rate_cl, weight_decay_enc, weight_decay_cl, warmup,
+                       seed, dataset, transfer):
     model_checkpoint = cb.ModelCheckpoint(save_weights_only=True, mode="max", monitor="val_accuracy")
 
     os.makedirs(LOG_PATH, exist_ok=True)
