--- conflicted
+++ resolved
@@ -38,18 +38,12 @@
     pl.seed_everything(seed)
 
     # the data preprocessing per model
-<<<<<<< HEAD
     if model_name == 'roberta' or model_name == 'roberta_gnn':
         tokenizer = RobertaTokenizerFast.from_pretrained("roberta-base")
     else:
         tokenizer = None
     dataset = get_dataset(dataset_name, tokenizer)
-    optimizer_hparams = {"lr": l_rate, "weight_decay": l_decay}
-=======
-
-    dataset = get_dataset(dataset_name)
     optimizer_hparams = {"lr": l_rate, "weight_decay": w_decay}
->>>>>>> e132013b
 
     if model_name == 'roberta':
 
@@ -69,16 +63,12 @@
         train_dataloader = geom_data.DataLoader(dataset, batch_size=1)
         val_dataloader = geom_data.DataLoader(dataset, batch_size=1)
         test_dataloader = geom_data.DataLoader(dataset, batch_size=1)
-<<<<<<< HEAD
-        model = Graph_model(len(dataset.iton), optimizer_hparams)
+        model = GraphModel(len(dataset.iton), optimizer_hparams)
     elif model_name == 'roberta_gnn':
         train_dataloader = geom_data.DataLoader(dataset, batch_size=1)
         val_dataloader = geom_data.DataLoader(dataset, batch_size=1)
         test_dataloader = geom_data.DataLoader(dataset, batch_size=1)
-        model = Graph_model(len(dataset.iton), optimizer_hparams)
-=======
         model = GraphModel(len(dataset.iton), optimizer_hparams)
->>>>>>> e132013b
 
     else:
         raise ValueError("Model type '%s' is not supported." % model_name)
