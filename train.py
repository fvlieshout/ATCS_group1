--- conflicted
+++ resolved
@@ -11,14 +11,11 @@
 from transformers import RobertaTokenizerFast
 
 from data_prep.reuters_text import R8Text, R52Text
-<<<<<<< HEAD
+from data_prep.reuters_graph import R8Graph, R52Graph
 from data_prep.agnews_text import AGNewsText
-from models.model import ClassifierModule
-=======
-from data_prep.reuters_graph_datasets import R8, R52
+
 from models.model import ClassifierModule, GraphModel
 import torch_geometric.data as geom_data
->>>>>>> eaae6c28
 
 # disable parallelism for hugging face to avoid deadlocks
 os.environ["TOKENIZERS_PARALLELISM"] = "false"
@@ -28,13 +25,8 @@
 
 LOG_PATH = "./logs/"
 
-<<<<<<< HEAD
-SUPPORTED_MODELS = ['roberta']
-SUPPORTED_DATASETS = ['R8Text', 'R52Text', 'AGNewsText']
-=======
 SUPPORTED_MODELS = ['roberta', 'gnn']
-SUPPORTED_DATASETS = ['R8Text', 'R52Text', 'R8Graph', 'R52Graph']
->>>>>>> eaae6c28
+SUPPORTED_DATASETS = ['R8Text', 'R52Text', 'R8Graph', 'R52Graph', 'AGNewsText']
 
 
 def train(model_name, seed, epochs, patience, b_size, l_rate, w_decay, minimum_lr, cf_hidden_dim,
@@ -166,15 +158,12 @@
         return R8Text
     elif dataset_name == "R52Text":
         return R52Text
-<<<<<<< HEAD
     elif dataset_name == "AGNewsText":
         return AGNewsText
-=======
     elif dataset_name =='R8Graph':
-        return R8(device)
+        return R8Graph(device)
     elif dataset_name =='R52Graph':
-        return R52(device)
->>>>>>> eaae6c28
+        return R52Graph(device)
     else:
         raise ValueError("Dataset '%s' is not supported." % dataset_name)
 
