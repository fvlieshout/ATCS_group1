import argparse
import os
<<<<<<< HEAD
import torch
from torch.utils.data import DataLoader
from torchtext.data import Field
from transformers import RobertaConfig, RobertaModel
from transformers import RobertaTokenizerFast
from transformers import Trainer, TrainingArguments
from transformers.data.data_collator import default_data_collator

from datasets.reuters_text import R8
from model import RobertaTrainer, DEFAULT_DEVICE
=======
from datasets.reuters_text import R8
from model import RobertaTrainer, DEFAULT_DEVICE
from transformers import RobertaConfig, RobertaModel
from transformers import RobertaTokenizerFast
from transformers import TrainingArguments
>>>>>>> 93530cd4

LOG_PATH = "./logs/"

SUPPORTED_MODELS = ['baseline']


def train(model, seed, epochs, b_size, l_rate, vocab_size, dataset=R8):
    os.makedirs(LOG_PATH, exist_ok=True)

    if model == 'baseline':
        tokenizer = RobertaTokenizerFast.from_pretrained("roberta-base")

        configuration = RobertaConfig(
            vocab_size=tokenizer.vocab_size,
            max_position_embeddings=514,
            num_attention_heads=12,
            num_hidden_layers=6,
            type_vocab_size=1,
        )

        model = RobertaModel(configuration)

        train_dataset, test_dataset, val_dataset = dataset.splits(tokenizer, val_size=0.1)
        num_classes = 8 if dataset == R8 else 52

    else:
        raise ValueError("Model type '%s' is not supported." % model)

    # noinspection PyTypeChecker
    training_args = TrainingArguments(
        output_dir=LOG_PATH,
        overwrite_output_dir=True,
        num_train_epochs=epochs,
        per_device_train_batch_size=b_size,
        # save_total_limit=2,  will limit the total amount of checkpoints. Deletes the older checkpoints in output_dir
        learning_rate=l_rate,
        evaluation_strategy='epoch',  # evaluate at the end of each epoch
        seed=seed,
        place_model_on_device=True
    )

    trainer = RobertaTrainer(train_dataset, test_dataset, val_dataset,
                             model=model.to(DEFAULT_DEVICE),
<<<<<<< HEAD
                             roberta_hid_dim=768, num_classes=num_classes,
=======
                             roberta_hid_dim=768,
                             num_classes=num_classes,
>>>>>>> 93530cd4
                             args=training_args)

    trainer.train()

    # trainer.save_model("./models/roberta-retrained")


if __name__ == "__main__":
    parser = argparse.ArgumentParser(formatter_class=argparse.ArgumentDefaultsHelpFormatter)

    # TRAINING PARAMETERS

    parser.add_argument('--epochs', dest='epochs', type=int, default=20)
    parser.add_argument('--batch-size', dest='batch_size', type=int, default=4)
    parser.add_argument('--lr', dest='l_rate', type=float, default=0.1)

    # CONFIGURATION

    parser.add_argument('--model', dest='model', default='baseline', choices=SUPPORTED_MODELS,
                        help='Select the model you want to use.')
    parser.add_argument('--seed', dest='seed', type=int, default=1234)
    parser.add_argument('--vocab-size', dest='vocab_size', type=int, default=10000)

    params = vars(parser.parse_args())

    train(params['model'],
          params['seed'],
          params['epochs'],
          params["batch_size"],
          params["l_rate"],
          params["vocab_size"])<|MERGE_RESOLUTION|>--- conflicted
+++ resolved
@@ -1,23 +1,18 @@
 import argparse
 import os
-<<<<<<< HEAD
+from datasets.reuters_text import R8
+from model import RobertaTrainer, DEFAULT_DEVICE
 import torch
 from torch.utils.data import DataLoader
 from torchtext.data import Field
 from transformers import RobertaConfig, RobertaModel
 from transformers import RobertaTokenizerFast
+from transformers import TrainingArguments
 from transformers import Trainer, TrainingArguments
 from transformers.data.data_collator import default_data_collator
 
 from datasets.reuters_text import R8
 from model import RobertaTrainer, DEFAULT_DEVICE
-=======
-from datasets.reuters_text import R8
-from model import RobertaTrainer, DEFAULT_DEVICE
-from transformers import RobertaConfig, RobertaModel
-from transformers import RobertaTokenizerFast
-from transformers import TrainingArguments
->>>>>>> 93530cd4
 
 LOG_PATH = "./logs/"
 
@@ -61,12 +56,8 @@
 
     trainer = RobertaTrainer(train_dataset, test_dataset, val_dataset,
                              model=model.to(DEFAULT_DEVICE),
-<<<<<<< HEAD
-                             roberta_hid_dim=768, num_classes=num_classes,
-=======
                              roberta_hid_dim=768,
                              num_classes=num_classes,
->>>>>>> 93530cd4
                              args=training_args)
 
     trainer.train()
