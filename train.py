--- conflicted
+++ resolved
@@ -10,12 +10,7 @@
 from torch.utils.data import DataLoader
 from transformers import RobertaTokenizerFast
 
-<<<<<<< HEAD
-from data_prep.reuters_text import R8, R52
-from data_prep.agnews_text import AGNews
-=======
 from data_prep.reuters_text import R8Text, R52Text
->>>>>>> 5d9115b5
 from models.model import ClassifierModule
 
 # disable parallelism for hugging face to avoid deadlocks
@@ -27,11 +22,7 @@
 LOG_PATH = "./logs/"
 
 SUPPORTED_MODELS = ['roberta']
-<<<<<<< HEAD
-SUPPORTED_DATASETS = ['R8', 'R52', 'AGNews']
-=======
-SUPPORTED_DATASETS = ['R8Text', 'R52Text']
->>>>>>> 5d9115b5
+SUPPORTED_DATASETS = ['R8Text', 'R52Text', 'AGNews']
 
 
 def train(model_name, seed, epochs, patience, b_size, l_rate, l_decay, minimum_lr, cf_hidden_dim,
@@ -93,16 +84,7 @@
 
 
 def data_loader(b_size, dataset, shuffle=False):
-<<<<<<< HEAD
-    collate_fn = dataset.get_collate_fn()
-    
-    if collate_fn is None:
-        collate_fn = default_data_collator
-    
-    return DataLoader(dataset, batch_size=b_size, num_workers=24, shuffle=shuffle, collate_fn=collate_fn)
-=======
     return DataLoader(dataset, batch_size=b_size, num_workers=24, shuffle=shuffle, collate_fn=dataset.get_collate_fn())
->>>>>>> 5d9115b5
 
 
 def evaluate(trainer, model, test_dataloader, val_dataloader):
@@ -160,19 +142,12 @@
 
 
 def get_dataset(dataset_name):
-<<<<<<< HEAD
-    if dataset_name == "R8":
-        return R8
-    elif dataset_name == "R52":
-        return R52
-    elif dataset_name == "AGNews":
-        return AGNews
-=======
     if dataset_name == "R8Text":
         return R8Text
     elif dataset_name == "R52Text":
         return R52Text
->>>>>>> 5d9115b5
+    elif dataset_name == "AGNews":
+        return AGNews
     else:
         raise ValueError("Dataset '%s' is not supported." % dataset_name)
 
