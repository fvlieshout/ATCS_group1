import numpy as np
import pytorch_lightning as pl
from models.pure_graph_encoder import PureGraphEncoder
from models.roberta_encoder import RobertaEncoder
from models.roberta_graph_encoder import RobertaGraphEncoder
from numpy.lib.arraysetops import isin
from torch import nn
from torch import optim
from torch.optim import AdamW


class DocumentClassifier(pl.LightningModule):

    # noinspection PyUnusedLocal
    def __init__(self, model_hparams, optimizer_hparams):
        """
        Inputs:
            model_hparams - Hyperparameters for the whole model, as dictionary. Also contains Roberta Configuration.
            optimizer_hparams - Hyperparameters for the optimizer, as dictionary. This includes learning rate,
            weight decay, etc.
        """
        super().__init__()

        # Variable to distinguish between validation and test mask in test_step
        self.test_val_mode = 'test'

        # Exports the hyperparameters to a YAML file, and create "self.hparams" namespace
        self.save_hyperparameters()
        self.loss_module = nn.CrossEntropyLoss()

        roberta_output_dim = 768
        model_name = model_hparams['model']
        if 'checkpoint' in model_hparams and model_hparams['checkpoint'] is not None:
            self.model = load_pretrained_encoder(model_hparams['checkpoint'])
            # unfreeze the encoder parameters
            for param in self.model.parameters():
                param.requires_grad = True
        elif model_name == 'roberta':
            self.model = RobertaEncoder()
        elif model_name == 'pure_gnn':
            self.model = PureGraphEncoder(model_hparams['gnn_output_dim'], roberta_output_dim,
                                          model_hparams['gnn_layer_name'])
        elif model_name == 'roberta_gnn':
            self.model = RobertaGraphEncoder(roberta_output_dim, roberta_output_dim, model_hparams['gnn_layer_name'])
        else:
            raise ValueError("Model type '%s' is not supported." % model_name)

        cf_hidden_dim = model_hparams['cf_hid_dim']

        self.classifier = nn.Sequential(
            # nn.Dropout(model_hparams['dropout']),     # TODO: maybe add later
            nn.Linear(roberta_output_dim, cf_hidden_dim),
            nn.ReLU(),
            nn.Linear(cf_hidden_dim, model_hparams['num_classes'])
        )

        self.lr_scheduler = None

    def configure_optimizers(self):
        params = list(self.named_parameters())

        def is_encoder(n): return n.startswith('model')

        grouped_parameters = [
            {'params': [p for n, p in params if is_encoder(n)], 'lr': self.hparams.optimizer_hparams['lr']},
            {'params': [p for n, p in params if not is_encoder(n)], 'lr': self.hparams.optimizer_hparams['lr'] * 100}
        ]

        optimizer = AdamW(grouped_parameters, lr=self.hparams.optimizer_hparams['lr'],
                          weight_decay=self.hparams.optimizer_hparams['weight_decay'])

        self.lr_scheduler = CosineWarmupScheduler(optimizer=optimizer, warmup=self.hparams.optimizer_hparams['warmup'],
                                                  max_iters=self.hparams.optimizer_hparams['max_iters'])

        return [optimizer], []

    def optimizer_step(self, *args, **kwargs):
        super().optimizer_step(*args, **kwargs)
        self.lr_scheduler.step()  # Step per iteration

    def training_step(self, batch, batch_idx):
        """
        Inputs:
            batch         - Input batch, output of the training loader.
            batch_idx     - Index of the batch in the dataset (not needed here).
        """
        # "batch" is the output of the training data loader
<<<<<<< HEAD
        print("REQUIRE GRAD")
        for n, p in self.named_parameters():
            print(n, p.requires_grad)

=======
        #print("REQUIRE GRAD")
        #for n, p  in self.named_parameters():
        #    print(n, p.requires_grad)
        
>>>>>>> 332cb7ff
        out, labels = self.model(batch, mode='train')
        predictions = self.classifier(out)
        loss = self.loss_module(predictions, labels)

        self.log('train_accuracy', self.accuracy(predictions, labels).item(), on_step=False, on_epoch=True)
        self.log('train_loss', loss)

        # logging in optimizer step does not work, therefore here
        self.log('lr_rate', self.lr_scheduler.get_lr()[0])
        return loss

    def validation_step(self, batch, batch_idx):
        # By default logs it per epoch (weighted average over batches)
        out, labels = self.model(batch, mode='val')
        predictions = self.classifier(out)
        self.log('val_accuracy', self.accuracy(predictions, labels))

    def test_step(self, batch, batch_idx):
        # By default logs it per epoch (weighted average over batches)
        out, labels = self.model(batch, mode=self.test_val_mode)
        predictions = self.classifier(out)
        self.log('test_accuracy', self.accuracy(predictions, labels))

    def backward(self, loss, optimizer, optimizer_idx):
        # override backward pass so we can set retain_graph to True; should be true for the roberta graph encoder
        loss.backward(retain_graph=isinstance(self.model, RobertaGraphEncoder))

    @staticmethod
    def accuracy(predictions, labels):
        # noinspection PyUnresolvedReferences
        return (labels == predictions.argmax(dim=-1)).float().mean()


# noinspection PyProtectedMember
class CosineWarmupScheduler(optim.lr_scheduler._LRScheduler):

    def __init__(self, optimizer, warmup, max_iters):
        self.warmup = warmup
        self.max_num_iters = max_iters
        super().__init__(optimizer)

    def get_lr(self):
        lr_factor = self.get_lr_factor(epoch=self.last_epoch)
        return [base_lr * lr_factor for base_lr in self.base_lrs]

    def get_lr_factor(self, epoch):
        lr_factor = 0.5 * (1 + np.cos(np.pi * epoch / self.max_num_iters))
        if epoch <= self.warmup:
            lr_factor *= epoch * 1.0 / self.warmup
        return lr_factor


def load_pretrained_encoder(checkpoint_path):
    module = DocumentClassifier.load_from_checkpoint(checkpoint_path)
    return module.model<|MERGE_RESOLUTION|>--- conflicted
+++ resolved
@@ -85,17 +85,10 @@
             batch_idx     - Index of the batch in the dataset (not needed here).
         """
         # "batch" is the output of the training data loader
-<<<<<<< HEAD
-        print("REQUIRE GRAD")
-        for n, p in self.named_parameters():
-            print(n, p.requires_grad)
+        # print("REQUIRE GRAD")
+        # for n, p  in self.named_parameters():
+        #    print(n, p.requires_grad)
 
-=======
-        #print("REQUIRE GRAD")
-        #for n, p  in self.named_parameters():
-        #    print(n, p.requires_grad)
-        
->>>>>>> 332cb7ff
         out, labels = self.model(batch, mode='train')
         predictions = self.classifier(out)
         loss = self.loss_module(predictions, labels)
