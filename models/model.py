--- conflicted
+++ resolved
@@ -29,8 +29,8 @@
         model_name = model_hparams['model']
         if model_name == 'roberta':
             self.model = TransformerClassifier(model_hparams)
-        elif model_name == 'pure-gnn':
-            self.model = GraphClassifier(model_hparams)
+        elif model_name in ['pure_gnn', 'roberta_gnn']:
+            self.model = GraphClassifier(model_hparams, model_name)
         else:
             raise ValueError("Model type '%s' is not supported." % model_name)
 
@@ -158,9 +158,9 @@
         return cls_token_state
 
 
-class GraphNet(torch.nn.Module):
+class GraphNetPure(torch.nn.Module):
     def __init__(self):
-        super(GraphNet, self).__init__()
+        super(GraphNetPure, self).__init__()
         self.linlay = nn.Linear(300, 768)
         self.conv1 = GCNConv(768, 200)
         self.conv2 = GCNConv(200, 8)
@@ -177,62 +177,70 @@
         x = self.conv2(x, edge_index, edge_weight)
         return x
 
+class GraphNetRoberta(torch.nn.Module):
+    def __init__(self):
+        super(GraphNetRoberta, self).__init__()
+        self.hidden_size = 100
+        self.linlay = nn.Linear(300, 768)
+        self.conv1 = GCNConv(768, 200)
+        self.conv2 = GCNConv(200, self.hidden_size)
+
+    def forward(self, data, device):
+        edge_index, edge_weight = data.edge_index, data.edge_attr
+        doc_feats = data.doc_features
+        word_feats = data.word_features
+        word_feats = self.linlay(word_feats)
+        x = torch.cat((doc_feats, word_feats))
+        x = self.conv1(x, edge_index, edge_weight)
+        x = F.relu(x)
+        x = F.dropout(x, training=self.training)
+        x = self.conv2(x, edge_index, edge_weight)
+        return x
+
 
 class GraphClassifier(nn.Module):
-    def __init__(self, model_hparams):
-        super().__init__()
-<<<<<<< HEAD
-        self.devc = torch.device("cuda:0") if torch.cuda.is_available() else torch.device("cpu")
-        self.model = GraphNet().to(self.devc)
-=======
-
-        self.model = GraphNet(model_hparams['num_nodes'])
->>>>>>> b89ba336
+    def __init__(self, model_hparams, model_name):
+        super().__init__()
+        if model_name == 'pure_gnn':
+            self.model = GraphNetPure()
+        elif model_name == 'roberta_gnn':
+            self.model = GraphNetRoberta()
+        
+        cf_hidden_dim = model_hparams['cf_hid_dim']
+        self.classifier = nn.Sequential(
+            # nn.Dropout(model_hparams['dropout']),     # TODO: maybe add later
+            nn.Linear(self.model.hidden_size, cf_hidden_dim),
+            nn.ReLU(),
+            nn.Linear(cf_hidden_dim, model_hparams['num_classes'])
+        )
         self.test_val_mode = 'test'
 
     def forward(self, data, mode):
-<<<<<<< HEAD
-        out = self.model(data, self.devc)
-        if mode=='train':
-=======
         out = self.model(data)
+        out = self.classifier(out)
 
         if mode == 'train':
->>>>>>> b89ba336
             mask = data.train_mask
         elif mode == 'val':
             mask = data.val_mask
         elif mode == 'test':
             mask = data.test_mask
-<<<<<<< HEAD
-        loss = F.cross_entropy(out[mask], data.y[mask])
-        class_predictions = torch.argmax(out, dim=1)
-        if mode=='val':
-            print('preds:', class_predictions[:20])
-            print('real:', data.y[:20])
-        correct = (class_predictions[mask] == data.y[mask]).sum().item()
-        accuracy = correct / mask.sum()
-        return loss, accuracy
-    
-    def backward(self, loss, optimizer, optimizer_idx):
-        #override of the backward pass so we can set retain_graph to True
-        loss.backward(retain_graph=True)
-    
-    def configure_optimizers(self):
-        self.optimizer = AdamW(self.parameters(), **self.hparams.optimizer_hparams)
-        return self.optimizer
-
-    def training_step(self, batch, batch_idx):
-        loss, acc = self.forward(batch, mode='train')
-        self.log("train_loss", loss, on_step=False, on_epoch=True)
-        self.log("train_accuracy", acc, on_step=False, on_epoch=True)
-        return loss
-=======
         else:
             raise ValueError("Mode '%s' is not supported in forward of graph classifier." % mode)
->>>>>>> b89ba336
-
-        predictions = out[mask]
-        targets = data.y[mask]
-
-        return predictions, targets+        # loss = F.cross_entropy(out[mask], data.y[mask])
+        # class_predictions = torch.argmax(out, dim=1)[mask]
+        return out[mask], data.y[mask]
+    
+    # def backward(self, loss, optimizer, optimizer_idx):
+    #     #override of the backward pass so we can set retain_graph to True
+    #     loss.backward(retain_graph=True)
+    
+    # def configure_optimizers(self):
+    #     self.optimizer = AdamW(self.parameters(), **self.hparams.optimizer_hparams)
+    #     return self.optimizer
+
+    # def training_step(self, batch, batch_idx):
+    #     loss, acc = self.forward(batch, mode='train')
+    #     self.log("train_loss", loss, on_step=False, on_epoch=True)
+    #     self.log("train_accuracy", acc, on_step=False, on_epoch=True)
+    #     return loss