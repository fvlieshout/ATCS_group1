--- conflicted
+++ resolved
@@ -5,13 +5,9 @@
 import torch
 from torch_geometric.data import Data
 
-<<<<<<< HEAD
-from data_prep.graph_utils import tf_idf_mtx, pmi
+from data_prep.graph_utils import tf_idf_mtx, get_PMI
 from data_prep.dataset import GraphDataset, Reuters
-=======
-from data_prep.graph_utils import tf_idf_mtx, get_PMI
-from data_prep.dataset import Reuters
->>>>>>> eaae6c28
+
 
 
 class ReutersGraph(GraphDataset, Reuters):
