import abc

import torch
from torch_geometric.data import Dataset as GeometricDataset
from torch_geometric.data import Data
from transformers import RobertaTokenizerFast

from data_prep.dataset import Dataset
from data_prep.graph_utils import tf_idf_mtx, get_PMI


class GraphDataset(Dataset, GeometricDataset):
    """
    Parent class for graph datasets.
    Require to implement a preprocess and generate_features methods.
    """

    def __init__(self, corpus, device):
        super().__init__()
<<<<<<< HEAD
        self._device = torch.device("cuda:0") if torch.cuda.is_available() else torch.device("cpu")
=======
        self._device = device
        self._tokenizer = RobertaTokenizerFast.from_pretrained("roberta-base")
>>>>>>> 30236892
        self._num_classes = corpus.num_classes

        train_texts, train_labels = corpus.train_data
        val_texts, val_labels = corpus.val_data
        test_texts, test_labels = corpus.test_data

        self._raw_texts = train_texts + val_texts + test_texts
<<<<<<< HEAD

=======
>>>>>>> 30236892
        # Hopefully no tokenizer makes a token "doc.i"
        all_docs = ['doc.{}'.format(i) for i in range(len(self._raw_texts))]

        print('Preprocess corpus')
        tokenized_text, self._tokens = self._preprocess()

        iton = list(all_docs + self._tokens)
        ntoi = {iton[i]: i for i in range(len(iton))}

        print('Compute tf.idf')
        tf_idf, tf_idf_words = tf_idf_mtx(tokenized_text)

        print('Compute PMI scores')
        pmi_score = get_PMI(tokenized_text)

        print('Generate edges')
        edge_index, edge_attr = self._generate_edges(tf_idf, tf_idf_words, pmi_score, ntoi)

        print('Generate masks')
        train_mask, val_mask, test_mask = self._generate_masks(len(train_texts), len(val_texts),
                                                               len(test_texts), len(iton))

        doc_labels = train_labels + val_labels + test_labels
<<<<<<< HEAD

=======
>>>>>>> 30236892
        self._labels = torch.full((len(iton),), -1, device=self._device)
        self._labels[:len(doc_labels)] = torch.tensor(doc_labels)

        self._data = Data(edge_index=edge_index, edge_attr=edge_attr, y=self._labels)
        self._data.train_mask = train_mask
        self._data.val_mask = val_mask
        self._data.test_mask = test_mask

    def labels(self):
        """
        Return the labels of data points.

        Returns:
            labels (Tensor): Document and word labels
        """
        return self._labels

<<<<<<< HEAD
    def as_dataloader(self):
        """
        Return this dataset as data loader from torch geometric.
        """
        return geom_data.DataLoader(self)

    @staticmethod
    def _generate_edges(tf_idf, tf_idf_words, pmi_scores, ntoi):
=======
    def _generate_edges(self, tf_idf, tf_idf_words, pmi_scores, ntoi):
>>>>>>> 30236892
        """
        Generates edge list and weights based on tf.idf and PMI.
        Args:
            tf_idf (SparseMatrix): sklearn Sparse matrix object containing tf.idf values.
            tf_idf_words (list): List of words according to the tf.idf matrix.
            pmi_scores (dict): Dictionary of word pairs and corresponding PMI scores.
            ntoi (dict): Dictionary mapping from nodes to indices.
        Returns:
            edge_index (Tensor): List of edges.
            edge_attr (Tensor): List of edge weights.
        """
        edge_index = []
        edge_attr = []

        # Document-word edges
        for d_ind, doc in enumerate(tf_idf):
            tf_idf_inds = doc.indices
            for tf_idf_ind in tf_idf_inds:
                # Convert index from tf.idf to index in ntoi
                word = tf_idf_words[tf_idf_ind]
                w_ind = ntoi[word]

                edge_index.append([d_ind, w_ind])
                edge_index.append([w_ind, d_ind])
                edge_attr.append(tf_idf[d_ind, tf_idf_ind])
                edge_attr.append(tf_idf[d_ind, tf_idf_ind])

        # Word-word edges
        for (word_i, word_j), score in pmi_scores.items():
            w_i_ind = ntoi[word_i]
            w_j_ind = ntoi[word_j]
            edge_index.append([w_i_ind, w_j_ind])
            edge_index.append([w_j_ind, w_i_ind])
            edge_attr.append(score)
            edge_attr.append(score)

        edge_index = torch.tensor(edge_index).t().contiguous()
        edge_attr = torch.tensor(edge_attr).float()
        return edge_index, edge_attr

    def _generate_masks(self, train_num, val_num, test_num, all_num):
        """
        Generates masking for the different splits in the dataset.
        Args:
            train_num (int): Number of training documents.
            val_num (int): Number of validation documents.
            test_num (int): Number of test documents.
            all_num (int): Number of all nodes, including words
        Returns:
            train_mask (Tensor): Training mask as boolean tensor.
            val_mask (Tensor): Validation mask as boolean tensor.
            test_mask (Tensor): Test mask as boolean tensor.
        """
        train_mask = torch.zeros(all_num, device=self._device)
        train_mask[:train_num] = 1

        val_mask = torch.zeros(all_num, device=self._device)
        val_mask[train_num:train_num + val_num] = 1

        # Mask all non-test docs
        test_mask = torch.zeros(all_num, device=self._device)
        test_mask[val_num + train_num:val_num + train_num + test_num] = 1

        return train_mask.bool(), val_mask.bool(), test_mask.bool()

    @abc.abstractmethod
    def _preprocess(self):
        """
        Preprocesses the corpus.
        """
        raise NotImplementedError

    @abc.abstractmethod
    def _generate_features(self):
        """
        Generates node features.
        """
        raise NotImplementedError

    def len(self):
        return 1

    def get(self, idx):
        return self._data<|MERGE_RESOLUTION|>--- conflicted
+++ resolved
@@ -1,12 +1,11 @@
 import abc
 
 import torch
-from torch_geometric.data import Dataset as GeometricDataset
-from torch_geometric.data import Data
-from transformers import RobertaTokenizerFast
-
 from data_prep.dataset import Dataset
 from data_prep.graph_utils import tf_idf_mtx, get_PMI
+from torch_geometric.data import Data
+from torch_geometric.data import Dataset as GeometricDataset
+from transformers import RobertaTokenizerFast
 
 
 class GraphDataset(Dataset, GeometricDataset):
@@ -15,14 +14,9 @@
     Require to implement a preprocess and generate_features methods.
     """
 
-    def __init__(self, corpus, device):
+    def __init__(self, corpus):
         super().__init__()
-<<<<<<< HEAD
         self._device = torch.device("cuda:0") if torch.cuda.is_available() else torch.device("cpu")
-=======
-        self._device = device
-        self._tokenizer = RobertaTokenizerFast.from_pretrained("roberta-base")
->>>>>>> 30236892
         self._num_classes = corpus.num_classes
 
         train_texts, train_labels = corpus.train_data
@@ -30,10 +24,7 @@
         test_texts, test_labels = corpus.test_data
 
         self._raw_texts = train_texts + val_texts + test_texts
-<<<<<<< HEAD
 
-=======
->>>>>>> 30236892
         # Hopefully no tokenizer makes a token "doc.i"
         all_docs = ['doc.{}'.format(i) for i in range(len(self._raw_texts))]
 
@@ -42,6 +33,7 @@
 
         iton = list(all_docs + self._tokens)
         ntoi = {iton[i]: i for i in range(len(iton))}
+        self.num_nodes = len(iton)
 
         print('Compute tf.idf')
         tf_idf, tf_idf_words = tf_idf_mtx(tokenized_text)
@@ -53,14 +45,10 @@
         edge_index, edge_attr = self._generate_edges(tf_idf, tf_idf_words, pmi_score, ntoi)
 
         print('Generate masks')
-        train_mask, val_mask, test_mask = self._generate_masks(len(train_texts), len(val_texts),
-                                                               len(test_texts), len(iton))
+        train_mask, val_mask, test_mask = self._generate_masks(len(train_texts), len(val_texts), len(test_texts))
 
         doc_labels = train_labels + val_labels + test_labels
-<<<<<<< HEAD
 
-=======
->>>>>>> 30236892
         self._labels = torch.full((len(iton),), -1, device=self._device)
         self._labels[:len(doc_labels)] = torch.tensor(doc_labels)
 
@@ -78,7 +66,6 @@
         """
         return self._labels
 
-<<<<<<< HEAD
     def as_dataloader(self):
         """
         Return this dataset as data loader from torch geometric.
@@ -87,9 +74,6 @@
 
     @staticmethod
     def _generate_edges(tf_idf, tf_idf_words, pmi_scores, ntoi):
-=======
-    def _generate_edges(self, tf_idf, tf_idf_words, pmi_scores, ntoi):
->>>>>>> 30236892
         """
         Generates edge list and weights based on tf.idf and PMI.
         Args:
@@ -106,8 +90,7 @@
 
         # Document-word edges
         for d_ind, doc in enumerate(tf_idf):
-            tf_idf_inds = doc.indices
-            for tf_idf_ind in tf_idf_inds:
+            for tf_idf_ind in doc.indices:
                 # Convert index from tf.idf to index in ntoi
                 word = tf_idf_words[tf_idf_ind]
                 w_ind = ntoi[word]
@@ -130,7 +113,7 @@
         edge_attr = torch.tensor(edge_attr).float()
         return edge_index, edge_attr
 
-    def _generate_masks(self, train_num, val_num, test_num, all_num):
+    def _generate_masks(self, train_num, val_num, test_num):
         """
         Generates masking for the different splits in the dataset.
         Args:
@@ -143,14 +126,14 @@
             val_mask (Tensor): Validation mask as boolean tensor.
             test_mask (Tensor): Test mask as boolean tensor.
         """
-        train_mask = torch.zeros(all_num, device=self._device)
+        train_mask = torch.zeros(self.num_nodes, device=self._device)
         train_mask[:train_num] = 1
 
-        val_mask = torch.zeros(all_num, device=self._device)
+        val_mask = torch.zeros(self.num_nodes, device=self._device)
         val_mask[train_num:train_num + val_num] = 1
 
         # Mask all non-test docs
-        test_mask = torch.zeros(all_num, device=self._device)
+        test_mask = torch.zeros(self.num_nodes, device=self._device)
         test_mask[val_num + train_num:val_num + train_num + test_num] = 1
 
         return train_mask.bool(), val_mask.bool(), test_mask.bool()
